--- conflicted
+++ resolved
@@ -7,7 +7,7 @@
 from app.crud import Mapper, ModelWrapper
 from app.crud.project.ProjectDao import ProjectDao
 from app.enums.OperationEnum import OperationType
-from app.models import async_session, DatabaseHelper
+from app.models import async_session
 from app.models.report import PityReport
 from app.models.test_plan import PityTestPlan
 from app.models.testplan_follow_user import PityTestPlanFollowUserRel
@@ -60,11 +60,7 @@
                 result, total = await cls.pagination(page, size, session, sql, False)
                 return result, total
         except Exception as e:
-<<<<<<< HEAD
             cls.__log__.error(f"获取测试计划失败: {str(e)}")
-=======
-            PityTestPlanDao.__log__.error(f"获取测试计划失败: {str(e)}")
->>>>>>> 448b5589
             raise Exception(f"获取测试计划失败: {str(e)}")
 
     @staticmethod
